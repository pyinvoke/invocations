--- conflicted
+++ resolved
@@ -10,21 +10,13 @@
 
 requirements = [
     # Core dependency
-<<<<<<< HEAD
-    "invoke>=1.6",
-=======
     "invoke>=1.7.2",
->>>>>>> 9dc10b1b
     # Dependencies for various subpackages.
     # NOTE: these used to be all optional (only complained about at import
     # time if missing), but that got hairy fast, and these are all
     # pure-Python packages, so it shouldn't be a huge burden for users to
     # obtain them.
     "blessings>=1.6",
-<<<<<<< HEAD
-    "enum34>=1.1,<2; python_version < '3'",
-=======
->>>>>>> 9dc10b1b
     "releases>=1.6",
     "semantic_version>=2.4,<2.7",
     "tabulate==0.7.5",
