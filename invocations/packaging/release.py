--- conflicted
+++ resolved
@@ -299,14 +299,9 @@
     Edit changelog & version, git commit, and git tag, to set up for release.
 
     :param bool dry_run:
-<<<<<<< HEAD
-        Whether to take any actual actions or just say what might occur.
-        Default: ``False``.
-=======
         Whether to take any actual actions or just say what might occur. Will
         also non-fatally exit if not on some form of release branch. Default:
         ``False``.
->>>>>>> fb0bd083
 
     .. versionchanged:: 2.1
         Added the ``dry_run`` parameter.
@@ -886,24 +881,16 @@
     Push current branch and tags to default Git remote.
     """
     kwargs = dict(echo=True) if dry_run else dict()
-<<<<<<< HEAD
-    opts = " --dry-run --no-verify" if dry_run else ""
-=======
     # At this stage pre-push hooks will be more trouble than they're worth.
     opts = " --no-verify"
     if dry_run:
         opts += " --dry-run"
->>>>>>> fb0bd083
     c.run("git push --follow-tags{}".format(opts), **kwargs)
 
 
 # TODO: still need time to solve the 'just myself pls' problem
-<<<<<<< HEAD
-ns = Collection("release", all_, status, prepare, build, publish, push)
-=======
 ns = Collection(
     "release", all_, status, prepare, build, publish, push, test_install
 )
->>>>>>> fb0bd083
 # Hide stdout by default, preferring to explicitly enable it when necessary.
 ns.configure({"run": {"hide": "stdout"}})