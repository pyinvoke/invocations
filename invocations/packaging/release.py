--- conflicted
+++ resolved
@@ -148,11 +148,7 @@
     # Short-circuit if type is undefined; we can't do useful work for that.
     if release_type is Release.UNDEFINED:
         raise UndefinedReleaseType(
-<<<<<<< HEAD
-            "You don't seem to be on a release-related branch;"
-=======
             "You don't seem to be on a release-related branch; "
->>>>>>> de7e19a3
             "why are you trying to cut a release?"
         )
     # Parse our changelog so we can tell what's released and what's not.
