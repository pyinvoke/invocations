"""
Tasks for common project sanity-checking such as linting or type checking.

.. versionadded:: 1.2
"""

from __future__ import unicode_literals

from invoke import task


<<<<<<< HEAD
@task(name="blacken", iterable=["folder"])
def blacken(
    c, line_length=79, folder=None, check=False, diff=False, find_opts=None
):
=======
@task(name="blacken", iterable=["folders"])
def blacken(c, line_length=79, folders=None, check=False, diff=False):
>>>>>>> 8acc0fb1
    """
    Run black on the current source tree (all ``.py`` files).

    .. warning::
        ``black`` only runs on Python 3.6 or above. (However, it can be
        executed against Python 2 compatible code.)

    :param int line_length:
        Line length argument. Default: ``79``.
    :param list folders:
        List of folders (or, on the CLI, an argument that can be given N times)
        to search within for ``.py`` files. Default: ``["."]``. Honors the
        ``blacken.folders`` config option.
    :param bool check:
        Whether to run ``black --check``. Default: ``False``.
    :param bool diff:
        Whether to run ``black --diff``. Default: ``False``.
    :param str find_opts:
        Extra option string appended to the end of the internal ``find``
        command. For example, skip a vendor directory with ``"-and -not -path
        ./vendor\*"``, add ``-mtime N``, or etc.

    .. versionadded:: 1.2
    .. versionchanged:: 1.4
        Added the ``find_opts`` argument.
    """
    default_folders = ["."]
    configured_folders = c.config.get("blacken", {}).get(
        "folders", default_folders
    )
    folders = folders or configured_folders

    black_command_line = "black -l {}".format(line_length)
    if check:
        black_command_line = "{} --check".format(black_command_line)
    if diff:
        black_command_line = "{} --diff".format(black_command_line)
    if find_opts is not None:
        find_opts = " {}".format(find_opts)
    else:
        find_opts = ""

    cmd = "find {} -name '*.py'{} | xargs {}".format(
        " ".join(folders), find_opts, black_command_line
    )
    c.run(cmd, pty=True)<|MERGE_RESOLUTION|>--- conflicted
+++ resolved
@@ -9,15 +9,10 @@
 from invoke import task
 
 
-<<<<<<< HEAD
-@task(name="blacken", iterable=["folder"])
+@task(name="blacken", iterable=["folders"])
 def blacken(
-    c, line_length=79, folder=None, check=False, diff=False, find_opts=None
+    c, line_length=79, folders=None, check=False, diff=False, find_opts=None
 ):
-=======
-@task(name="blacken", iterable=["folders"])
-def blacken(c, line_length=79, folders=None, check=False, diff=False):
->>>>>>> 8acc0fb1
     """
     Run black on the current source tree (all ``.py`` files).
 
